--- conflicted
+++ resolved
@@ -43,12 +43,8 @@
     "tailwindcss": "^3.4.17",
     "ts-jest": "^29.3.1",
     "typescript": "~5.8.2",
-<<<<<<< HEAD
     "vite": "^6.2.6",
-=======
-    "vite": "^6.2.5",
     "vitest": "^3.1.1",
->>>>>>> ebcd8e96
     "vue-tsc": "^2.2.8"
   }
 }