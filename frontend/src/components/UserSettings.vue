<script setup lang="ts">
import { ref } from 'vue';
import { useRouter } from 'vue-router';
import { Button } from '@/components/ui/button';
import { storageService } from '@/services/storage.service';
<<<<<<< HEAD
import { apiService } from '@/services/api.service';
import KeyRecovery from '@/components/KeyRecovery.vue';
import ConfirmDialog from '@/components/ConfirmDialog.vue';

const router = useRouter();
const user = ref(storageService.getUser());
const token = storageService.getToken()!;
const UserId = storageService.getUser()!.uid;

// Form fields
const username = ref(user.value?.username || '');
const DisplayName = ref(user.value?.display_name || '');
const currentPassword = ref('');
const newPassword = ref('');
const confirmPassword = ref('');
const shadowMode = ref(user.value?.shadow_mode || false);
const fullNameSearch = ref(user.value?.full_name_search || false);

// UI state
const isUpdating = ref(false);
const updateError = ref<string | null>(null);
const updateSuccess = ref<string | null>(null);
const isEditingUsername = ref(false);
const isEditingDisplayName = ref(false);
const showPasswordModal = ref(false);
const showLogoutConfirm = ref(false);
const showDeleteDataConfirm = ref(false);

// Track original values to detect changes
const originalValues = ref({
  username: user.value?.username || '',
  displayName: user.value?.display_name || '',
  shadowMode: user.value?.shadow_mode || false,
  fullNameSearch: user.value?.full_name_search || false,
});

// Calculate if there are unsaved changes
const hasUnsavedChanges = computed(() => {
  return username.value !== originalValues.value.username ||
    DisplayName.value !== originalValues.value.displayName ||
    shadowMode.value !== originalValues.value.shadowMode ||
    fullNameSearch.value !== originalValues.value.fullNameSearch;
});

// Get the profile initial (first letter of username or display name)
const userInitial = computed(() => {
  if (DisplayName.value && DisplayName.value.length > 0) {
    return DisplayName.value[0].toUpperCase();
  }
  if (username.value && username.value.length > 0) {
    return username.value[0].toUpperCase();
  }
  return '?';
});

// Generate a background color based on username for avatar
const avatarBackground = computed(() => {
  const colors = [
    '#7289DA', // Discord blue
    '#43B581', // Discord green
    '#FAA61A', // Discord yellow
    '#F04747', // Discord red
    '#593695', // Discord purple
  ];

  if (!username.value) return colors[0];

  // Simple hash function to get consistent color for a username
  let hash = 0;
  for (let i = 0; i < username.value.length; i++) {
    hash = username.value.charCodeAt(i) + ((hash << 5) - hash);
  }

  return colors[Math.abs(hash) % colors.length];
});

function resetForm() {
  username.value = originalValues.value.username;
  DisplayName.value = originalValues.value.displayName;
  shadowMode.value = originalValues.value.shadowMode;
  fullNameSearch.value = originalValues.value.fullNameSearch;
  currentPassword.value = '';
  newPassword.value = '';
  confirmPassword.value = '';
  updateError.value = null;
  updateSuccess.value = null;
  isEditingUsername.value = false;
  isEditingDisplayName.value = false;
  showPasswordModal.value = false;
}

// Update when user data changes
watch(user, (newUser) => {
  if (newUser) {
    username.value = newUser.username || '';
    DisplayName.value = newUser.display_name || '';
    shadowMode.value = newUser.shadow_mode || false;
    fullNameSearch.value = newUser.full_name_search || false;

    originalValues.value = {
      username: newUser.username || '',
      displayName: newUser.display_name || '',
      shadowMode: newUser.shadow_mode || false,
      fullNameSearch: newUser.full_name_search || false,
    };
  }
}, { deep: true });

async function updateProfile(): Promise<void> {
  try {
    isUpdating.value = true;
    updateError.value = null;
    updateSuccess.value = null;

    // Handle other profile updates
    if (hasProfileChanges()) {
      const userData: any = {};

      if (username.value && username.value !== user.value?.username) {
        userData.username = username.value;
      }

      if (DisplayName.value !== user.value?.display_name) {
        userData.displayName = DisplayName.value;
      }

      userData.shadowMode = shadowMode.value;
      userData.fullNameSearch = fullNameSearch.value;

      try {
        const response = await apiService.updateUser(UserId, userData, token);

        // Ensure we preserve the original token when updating storage
        const updatedUser = {
          ...response,
          token: token // Make sure token is included in the user object
        };

        // Update both in-memory user reference and storage
        storageService.storeUser(updatedUser);
        user.value = updatedUser;

        // Update original values
        originalValues.value = {
          username: updatedUser.username || '',
          displayName: updatedUser.display_name || '',
          shadowMode: updatedUser.shadow_mode || false,
          fullNameSearch: updatedUser.full_name_search || false,
        };

        updateSuccess.value = "Profile updated successfully";
      } catch (error: any) {
        updateError.value = error.message || "Failed to update profile";
        isUpdating.value = false;
        return;
      }
    } else if (!updateSuccess.value) {
      updateSuccess.value = "No changes to update";
    }

    isUpdating.value = false;
    isEditingUsername.value = false;
    isEditingDisplayName.value = false;
  } catch (error: any) {
    updateError.value = error.message || "An unexpected error occurred";
    isUpdating.value = false;
  }
}

async function updatePassword(): Promise<void> {
  try {
    if (!currentPassword.value || !newPassword.value || !confirmPassword.value) {
      updateError.value = "All password fields are required";
      return;
    }

    if (newPassword.value !== confirmPassword.value) {
      updateError.value = "New passwords don't match";
      return;
    }

    isUpdating.value = true;
    updateError.value = null;

    try {
      const passwordResponse = await apiService.updatePassword(
        UserId,
        currentPassword.value,
        newPassword.value,
        token
      );

      // Update user data and token after password change
      storageService.storeUser(passwordResponse);
      user.value = passwordResponse;

      // Clear password fields
      currentPassword.value = '';
      newPassword.value = '';
      confirmPassword.value = '';

      updateSuccess.value = "Password updated successfully";
      showPasswordModal.value = false;
    } catch (error: any) {
      updateError.value = error.message || "Failed to update password. Current password may be incorrect.";
    } finally {
      isUpdating.value = false;
    }
  } catch (error: any) {
    updateError.value = error.message || "An unexpected error occurred";
    isUpdating.value = false;
  }
}
=======
import UserSettingsPage from '@/components/settings/UserSettingsPage.vue';
import PrivacySettingsPage from '@/components/settings/PrivacySettingsPage.vue';
import MessageStoragePage from '@/components/settings/MessageStoragePage.vue';

const router = useRouter();
const activeSection = ref('user'); // 'user', 'privacy', 'storage'
>>>>>>> f77c039e

// Function to handle navigation between sections
function navigateTo(section: string) {
  activeSection.value = section;
}

function logout() {
  // Clear all data including messages
  storageService.clearAuth();
  localStorage.removeItem('local_message_storing');
  localStorage.clear(); // Clear everything else
  router.push('/login');
}

function confirmLogout() {
  showLogoutConfirm.value = true;
}

// We've replaced the use of this function with directly setting showDeleteDataConfirm = true

// Delete user data
async function deleteUserData() {
  try {
    isUpdating.value = true;
    updateError.value = null;
    
    // This would need to be implemented in the API service
    // For now we'll just clear messages from localStorage and show a success message
    try {
      localStorage.removeItem('local_message_storing');
      // await apiService.deleteUserData(UserId, token);
      updateSuccess.value = "All user data has been deleted";
    } catch (err: any) {
      console.error('Error deleting data:', err);
      throw new Error(err.message || 'Failed to delete data');
    }
  } catch (error: any) {
    updateError.value = error.message || "Failed to delete data";
  } finally {
    isUpdating.value = false;
  }
}
</script>

<template>
  <div class="w-full h-full flex">
    <!-- Settings sidebar -->
    <div class="w-64 bg-card border-r border-border flex flex-col h-full">
      <!-- Navigation sections -->
      <div class="overflow-y-auto flex-grow p-2">
        <!-- User Settings -->
        <button 
          @click="navigateTo('user')" 
          class="w-full text-left p-2 px-4 rounded-md hover:bg-accent hover:text-accent-foreground transition-colors mb-1"
          :class="{ 'bg-accent text-accent-foreground': activeSection === 'user' }"
        >
          <div class="font-medium">My Account</div>
        </button>

        <!-- Privacy Settings -->
        <button 
          @click="navigateTo('privacy')" 
          class="w-full text-left p-2 px-4 rounded-md hover:bg-accent hover:text-accent-foreground transition-colors mb-1"
          :class="{ 'bg-accent text-accent-foreground': activeSection === 'privacy' }"
        >
          <div class="font-medium">Privacy Settings</div>
        </button>

        <!-- Message Storage Settings -->
        <button 
          @click="navigateTo('storage')" 
          class="w-full text-left p-2 px-4 rounded-md hover:bg-accent hover:text-accent-foreground transition-colors"
          :class="{ 'bg-accent text-accent-foreground': activeSection === 'storage' }"
        >
          <div class="font-medium">Message Storage</div>
        </button>
      </div>

      <!-- Logout button at bottom of sidebar -->
      <div class="p-4 border-t border-border mt-auto">
        <Button variant="destructive" @click="logout" class="w-full">
          Log Out
        </Button>
      </div>
    </div>

<<<<<<< HEAD
      <!-- Main settings container -->
      <div class="bg-white dark:bg-gray-800 rounded-b-lg shadow-md">
        <!-- Error/Success Messages -->
        <div v-if="updateError"
          class="p-4 bg-red-100 dark:bg-red-900/30 text-red-800 dark:text-red-200 border-l-4 border-red-500">
          {{ updateError }}
        </div>
        <div v-if="updateSuccess"
          class="p-4 bg-green-100 dark:bg-green-900/30 text-green-800 dark:text-green-200 border-l-4 border-green-500">
          {{ updateSuccess }}
        </div>

        <!-- User Account Section -->
        <div class="p-6 border-b dark:border-gray-700">
          <h2 class="text-xl font-medium mb-4 text-gray-800 dark:text-gray-200">USER ACCOUNT</h2>

          <div class="space-y-6">
            <!-- Username -->
            <div>
              <div class="flex justify-between items-center">
                <div>
                  <div class="text-sm text-gray-500 dark:text-gray-400">Username</div>
                  <div class="text-gray-800 dark:text-gray-200">{{ username }}</div>
                </div>
                <Button variant="ghost" size="sm" @click="isEditingUsername = !isEditingUsername">
                  Edit
                </Button>
              </div>

              <!-- Inline username edit -->
              <div v-if="isEditingUsername" class="mt-3">
                <Input v-model="username" placeholder="Username"
                  class="w-full border-2 border-gray-300 dark:border-gray-500 bg-white dark:bg-gray-700" />
              </div>
            </div>

            <!-- Display Name -->
            <div>
              <div class="flex justify-between items-center">
                <div>
                  <div class="text-sm text-gray-500 dark:text-gray-400">Display Name</div>
                  <div class="text-gray-800 dark:text-gray-200">{{ DisplayName || "Not set" }}</div>
                </div>
                <Button variant="ghost" size="sm" @click="isEditingDisplayName = !isEditingDisplayName">
                  Edit
                </Button>
              </div>

              <!-- Inline display name edit -->
              <div v-if="isEditingDisplayName" class="mt-3">
                <Input v-model="DisplayName" placeholder="Display Name"
                  class="w-full border-2 border-gray-300 dark:border-gray-500 bg-white dark:bg-gray-700" />
              </div>
            </div>

            <!-- Password -->
            <div class="flex justify-between items-center">
              <div>
                <div class="text-sm text-gray-500 dark:text-gray-400">Password</div>
                <div class="text-gray-800 dark:text-gray-200">••••••••••••</div>
              </div>
              <Button variant="ghost" size="sm" @click="openPasswordModal">
                Change Password
              </Button>
            </div>
          </div>
        </div>

        <!-- Privacy Settings Section -->
        <div class="p-6 border-b dark:border-gray-700">
          <h2 class="text-xl font-medium mb-6 text-gray-800 dark:text-gray-200">PRIVACY SETTINGS</h2>

          <!-- Shadow Mode Toggle -->
          <div class="flex justify-between items-start mb-6">
            <div class="flex-1">
              <div class="font-medium text-gray-800 dark:text-gray-200">Shadow Mode</div>
              <p class="text-sm text-gray-500 dark:text-gray-400">
                Only contacts can see your profile. Other users will not be able to search for you. Keeps your account
                more private.
              </p>
            </div>
            <!-- Discord-style Toggle Switch -->
            <div class="relative inline-block w-10 h-6 cursor-pointer" @click="shadowMode = !shadowMode">
              <div class="w-10 h-6 bg-gray-500 rounded-full transition-colors duration-200 ease-in-out"
                :class="{ '!bg-green-500': shadowMode }"></div>
              <div
                class="absolute top-1 left-1 bg-white w-4 h-4 rounded-full transition-transform duration-200 ease-in-out"
                :class="{ 'translate-x-4': shadowMode }"></div>
            </div>
          </div>

          <!-- Full Name Search Toggle -->
          <div class="flex justify-between items-start">
            <div class="flex-1">
              <div class="font-medium text-gray-800 dark:text-gray-200">Enable Full Name Search</div>
              <p class="text-sm text-gray-500 dark:text-gray-400">
                When enabled, people can only find you by entering your exact username. When disabled, people can find
                you using partial username matches.
              </p>
            </div>
            <!-- Discord-style Toggle Switch -->
            <div class="relative inline-block w-10 h-6 cursor-pointer" @click="fullNameSearch = !fullNameSearch">
              <div class="w-10 h-6 bg-gray-500 rounded-full transition-colors duration-200 ease-in-out"
                :class="{ '!bg-green-500': fullNameSearch }"></div>
              <div
                class="absolute top-1 left-1 bg-white w-4 h-4 rounded-full transition-transform duration-200 ease-in-out"
                :class="{ 'translate-x-4': fullNameSearch }"></div>
            </div>
          </div>
        </div>

        <!-- Encryption Key Management Section -->
        <div class="p-6 border-b dark:border-gray-700">
          <h2 class="text-xl font-medium mb-6 text-gray-800 dark:text-gray-200">ENCRYPTION KEYS</h2>
          <KeyRecovery />
        </div>

        <!-- Data Settings Section -->
        <div class="p-6 border-b dark:border-gray-700">
          <h2 class="text-xl font-medium mb-4 text-gray-800 dark:text-gray-200">DATA SETTINGS</h2>

          <div>
            <div class="flex justify-between items-center">
              <div>
                <div class="text-sm text-gray-500 dark:text-gray-400">Delete All Data</div>
                <div class="text-gray-800 dark:text-gray-200">
                  Permanently delete all your messages and data. This action cannot be undone.
                </div>
              </div>              <Button variant="destructive" size="sm" @click="showDeleteDataConfirm = true">
                  Delete
                </Button>
            </div>
          </div>
        </div>

        <!-- Logout Button -->
        <div class="p-6">
          <Button variant="destructive" @click="confirmLogout" class="w-full">
            Log Out
          </Button>
        </div>
        
        <!-- Confirmation Dialogs -->
        <ConfirmDialog 
          v-model:show="showLogoutConfirm"
          title="Confirm Logout"
          message="Are you sure you want to log out? All local data including messages will be cleared from this device."
          confirm-label="Logout"
          @confirm="logout"
        />
        
        <ConfirmDialog 
          v-model:show="showDeleteDataConfirm"
          title="Confirm Data Deletion"
          message="Are you sure you want to delete all your data? This action cannot be undone."
          confirm-label="Delete All Data"
          @confirm="deleteUserData"
        />
      </div>
=======
    <!-- Main settings content area -->
    <div class="flex-1 overflow-y-auto p-6 bg-background">
      <!-- Dynamic component based on selected section -->
      <UserSettingsPage v-if="activeSection === 'user'" />
      <PrivacySettingsPage v-else-if="activeSection === 'privacy'" />
      <MessageStoragePage v-else-if="activeSection === 'storage'" />
>>>>>>> f77c039e
    </div>
  </div>
</template>

<style scoped>

/* Input field styling */
input,
select {
  border-width: 2px !important;
}

.dark input,
.dark select {
  color: white !important;
  background-color: #2D3748 !important;
}

/* Remove extra margins to prevent unexpected spacing */
.max-w-3xl {
  margin-top: 0;
}
</style>
<|MERGE_RESOLUTION|>--- conflicted
+++ resolved
@@ -3,228 +3,15 @@
 import { useRouter } from 'vue-router';
 import { Button } from '@/components/ui/button';
 import { storageService } from '@/services/storage.service';
-<<<<<<< HEAD
+import UserSettingsPage from '@/components/settings/UserSettingsPage.vue';
+import PrivacySettingsPage from '@/components/settings/PrivacySettingsPage.vue';
+import MessageStoragePage from '@/components/settings/MessageStoragePage.vue';
 import { apiService } from '@/services/api.service';
 import KeyRecovery from '@/components/KeyRecovery.vue';
 import ConfirmDialog from '@/components/ConfirmDialog.vue';
 
 const router = useRouter();
-const user = ref(storageService.getUser());
-const token = storageService.getToken()!;
-const UserId = storageService.getUser()!.uid;
-
-// Form fields
-const username = ref(user.value?.username || '');
-const DisplayName = ref(user.value?.display_name || '');
-const currentPassword = ref('');
-const newPassword = ref('');
-const confirmPassword = ref('');
-const shadowMode = ref(user.value?.shadow_mode || false);
-const fullNameSearch = ref(user.value?.full_name_search || false);
-
-// UI state
-const isUpdating = ref(false);
-const updateError = ref<string | null>(null);
-const updateSuccess = ref<string | null>(null);
-const isEditingUsername = ref(false);
-const isEditingDisplayName = ref(false);
-const showPasswordModal = ref(false);
-const showLogoutConfirm = ref(false);
-const showDeleteDataConfirm = ref(false);
-
-// Track original values to detect changes
-const originalValues = ref({
-  username: user.value?.username || '',
-  displayName: user.value?.display_name || '',
-  shadowMode: user.value?.shadow_mode || false,
-  fullNameSearch: user.value?.full_name_search || false,
-});
-
-// Calculate if there are unsaved changes
-const hasUnsavedChanges = computed(() => {
-  return username.value !== originalValues.value.username ||
-    DisplayName.value !== originalValues.value.displayName ||
-    shadowMode.value !== originalValues.value.shadowMode ||
-    fullNameSearch.value !== originalValues.value.fullNameSearch;
-});
-
-// Get the profile initial (first letter of username or display name)
-const userInitial = computed(() => {
-  if (DisplayName.value && DisplayName.value.length > 0) {
-    return DisplayName.value[0].toUpperCase();
-  }
-  if (username.value && username.value.length > 0) {
-    return username.value[0].toUpperCase();
-  }
-  return '?';
-});
-
-// Generate a background color based on username for avatar
-const avatarBackground = computed(() => {
-  const colors = [
-    '#7289DA', // Discord blue
-    '#43B581', // Discord green
-    '#FAA61A', // Discord yellow
-    '#F04747', // Discord red
-    '#593695', // Discord purple
-  ];
-
-  if (!username.value) return colors[0];
-
-  // Simple hash function to get consistent color for a username
-  let hash = 0;
-  for (let i = 0; i < username.value.length; i++) {
-    hash = username.value.charCodeAt(i) + ((hash << 5) - hash);
-  }
-
-  return colors[Math.abs(hash) % colors.length];
-});
-
-function resetForm() {
-  username.value = originalValues.value.username;
-  DisplayName.value = originalValues.value.displayName;
-  shadowMode.value = originalValues.value.shadowMode;
-  fullNameSearch.value = originalValues.value.fullNameSearch;
-  currentPassword.value = '';
-  newPassword.value = '';
-  confirmPassword.value = '';
-  updateError.value = null;
-  updateSuccess.value = null;
-  isEditingUsername.value = false;
-  isEditingDisplayName.value = false;
-  showPasswordModal.value = false;
-}
-
-// Update when user data changes
-watch(user, (newUser) => {
-  if (newUser) {
-    username.value = newUser.username || '';
-    DisplayName.value = newUser.display_name || '';
-    shadowMode.value = newUser.shadow_mode || false;
-    fullNameSearch.value = newUser.full_name_search || false;
-
-    originalValues.value = {
-      username: newUser.username || '',
-      displayName: newUser.display_name || '',
-      shadowMode: newUser.shadow_mode || false,
-      fullNameSearch: newUser.full_name_search || false,
-    };
-  }
-}, { deep: true });
-
-async function updateProfile(): Promise<void> {
-  try {
-    isUpdating.value = true;
-    updateError.value = null;
-    updateSuccess.value = null;
-
-    // Handle other profile updates
-    if (hasProfileChanges()) {
-      const userData: any = {};
-
-      if (username.value && username.value !== user.value?.username) {
-        userData.username = username.value;
-      }
-
-      if (DisplayName.value !== user.value?.display_name) {
-        userData.displayName = DisplayName.value;
-      }
-
-      userData.shadowMode = shadowMode.value;
-      userData.fullNameSearch = fullNameSearch.value;
-
-      try {
-        const response = await apiService.updateUser(UserId, userData, token);
-
-        // Ensure we preserve the original token when updating storage
-        const updatedUser = {
-          ...response,
-          token: token // Make sure token is included in the user object
-        };
-
-        // Update both in-memory user reference and storage
-        storageService.storeUser(updatedUser);
-        user.value = updatedUser;
-
-        // Update original values
-        originalValues.value = {
-          username: updatedUser.username || '',
-          displayName: updatedUser.display_name || '',
-          shadowMode: updatedUser.shadow_mode || false,
-          fullNameSearch: updatedUser.full_name_search || false,
-        };
-
-        updateSuccess.value = "Profile updated successfully";
-      } catch (error: any) {
-        updateError.value = error.message || "Failed to update profile";
-        isUpdating.value = false;
-        return;
-      }
-    } else if (!updateSuccess.value) {
-      updateSuccess.value = "No changes to update";
-    }
-
-    isUpdating.value = false;
-    isEditingUsername.value = false;
-    isEditingDisplayName.value = false;
-  } catch (error: any) {
-    updateError.value = error.message || "An unexpected error occurred";
-    isUpdating.value = false;
-  }
-}
-
-async function updatePassword(): Promise<void> {
-  try {
-    if (!currentPassword.value || !newPassword.value || !confirmPassword.value) {
-      updateError.value = "All password fields are required";
-      return;
-    }
-
-    if (newPassword.value !== confirmPassword.value) {
-      updateError.value = "New passwords don't match";
-      return;
-    }
-
-    isUpdating.value = true;
-    updateError.value = null;
-
-    try {
-      const passwordResponse = await apiService.updatePassword(
-        UserId,
-        currentPassword.value,
-        newPassword.value,
-        token
-      );
-
-      // Update user data and token after password change
-      storageService.storeUser(passwordResponse);
-      user.value = passwordResponse;
-
-      // Clear password fields
-      currentPassword.value = '';
-      newPassword.value = '';
-      confirmPassword.value = '';
-
-      updateSuccess.value = "Password updated successfully";
-      showPasswordModal.value = false;
-    } catch (error: any) {
-      updateError.value = error.message || "Failed to update password. Current password may be incorrect.";
-    } finally {
-      isUpdating.value = false;
-    }
-  } catch (error: any) {
-    updateError.value = error.message || "An unexpected error occurred";
-    isUpdating.value = false;
-  }
-}
-=======
-import UserSettingsPage from '@/components/settings/UserSettingsPage.vue';
-import PrivacySettingsPage from '@/components/settings/PrivacySettingsPage.vue';
-import MessageStoragePage from '@/components/settings/MessageStoragePage.vue';
-
-const router = useRouter();
 const activeSection = ref('user'); // 'user', 'privacy', 'storage'
->>>>>>> f77c039e
 
 // Function to handle navigation between sections
 function navigateTo(section: string) {
@@ -303,15 +90,6 @@
         </button>
       </div>
 
-      <!-- Logout button at bottom of sidebar -->
-      <div class="p-4 border-t border-border mt-auto">
-        <Button variant="destructive" @click="logout" class="w-full">
-          Log Out
-        </Button>
-      </div>
-    </div>
-
-<<<<<<< HEAD
       <!-- Main settings container -->
       <div class="bg-white dark:bg-gray-800 rounded-b-lg shadow-md">
         <!-- Error/Success Messages -->
@@ -423,62 +201,47 @@
           </div>
         </div>
 
-        <!-- Encryption Key Management Section -->
+        <!-- Message Storage Settings Section -->
         <div class="p-6 border-b dark:border-gray-700">
-          <h2 class="text-xl font-medium mb-6 text-gray-800 dark:text-gray-200">ENCRYPTION KEYS</h2>
-          <KeyRecovery />
-        </div>
-
-        <!-- Data Settings Section -->
-        <div class="p-6 border-b dark:border-gray-700">
-          <h2 class="text-xl font-medium mb-4 text-gray-800 dark:text-gray-200">DATA SETTINGS</h2>
-
-          <div>
-            <div class="flex justify-between items-center">
-              <div>
-                <div class="text-sm text-gray-500 dark:text-gray-400">Delete All Data</div>
-                <div class="text-gray-800 dark:text-gray-200">
-                  Permanently delete all your messages and data. This action cannot be undone.
-                </div>
-              </div>              <Button variant="destructive" size="sm" @click="showDeleteDataConfirm = true">
-                  Delete
-                </Button>
+          <h2 class="text-xl font-medium mb-4 text-gray-800 dark:text-gray-200">MESSAGE STORAGE</h2>
+
+          <!-- Storage Type Selection -->
+          <div class="space-y-2">
+            <label for="storage-type" class="block text-sm font-medium text-gray-700 dark:text-gray-300">Message Storage
+              Type</label>
+            <select id="storage-type" v-model="storageType"
+              class="w-full rounded-md border-2 border-gray-300 dark:border-gray-500 bg-white dark:bg-gray-700 p-2 focus:outline-none focus:ring-2 focus:ring-indigo-500 text-gray-900 dark:text-gray-100">
+              <option value="ram">RAM Storage</option>
+              <option value="server">Server Storage</option>
+              <option value="file">File Storage</option>
+            </select>
+
+            <!-- Description based on selection -->
+            <div
+              class="mt-2 text-sm text-gray-600 dark:text-gray-400 bg-gray-100 dark:bg-gray-700/50 p-3 rounded border border-gray-200 dark:border-gray-600">
+              <p v-if="storageType === 'ram'">
+                RAM Storage: Messages are only stored in memory and will be deleted when you log out. Most secure option
+                but messages are not persistent.
+              </p>
+              <p v-else-if="storageType === 'server'">
+                Server Storage: Messages are stored securely on the server. Provides message history across devices but
+                requires server trust.
+              </p>
+              <p v-else-if="storageType === 'file'">
+                File Storage: Messages are stored locally in encrypted files. Offers persistence without server storage,
+                but only available on current device.
+              </p>
             </div>
           </div>
         </div>
 
         <!-- Logout Button -->
         <div class="p-6">
-          <Button variant="destructive" @click="confirmLogout" class="w-full">
+          <Button variant="destructive" @click="logout" class="w-full">
             Log Out
           </Button>
         </div>
-        
-        <!-- Confirmation Dialogs -->
-        <ConfirmDialog 
-          v-model:show="showLogoutConfirm"
-          title="Confirm Logout"
-          message="Are you sure you want to log out? All local data including messages will be cleared from this device."
-          confirm-label="Logout"
-          @confirm="logout"
-        />
-        
-        <ConfirmDialog 
-          v-model:show="showDeleteDataConfirm"
-          title="Confirm Data Deletion"
-          message="Are you sure you want to delete all your data? This action cannot be undone."
-          confirm-label="Delete All Data"
-          @confirm="deleteUserData"
-        />
       </div>
-=======
-    <!-- Main settings content area -->
-    <div class="flex-1 overflow-y-auto p-6 bg-background">
-      <!-- Dynamic component based on selected section -->
-      <UserSettingsPage v-if="activeSection === 'user'" />
-      <PrivacySettingsPage v-else-if="activeSection === 'privacy'" />
-      <MessageStoragePage v-else-if="activeSection === 'storage'" />
->>>>>>> f77c039e
     </div>
   </div>
 </template>
