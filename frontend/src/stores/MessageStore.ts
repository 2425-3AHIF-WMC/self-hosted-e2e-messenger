import { defineStore } from 'pinia'
import { ref, computed, onUnmounted, watchEffect } from 'vue'
import type { IMessage } from '@/models/message-model'
import { ApiService, apiService } from '@/services/api.service'
import { StorageService, storageService } from '@/services/storage.service'
import { websocketService } from '@/services/websocket.service'
<<<<<<< HEAD
import { encryptionService } from '@/services/encryption.service'
=======
import type { Contact } from '@/models/contact-model'
>>>>>>> 7fe87c37

export const useMessageStore = defineStore('messages', () => {
    // State
    const messages = ref<IMessage[]>([])
    const isLoading = ref(false)
    const error = ref<string | undefined>(undefined)
    const sendError = ref<string | undefined>(undefined)
    const activeContactId = ref<number | null>(null)

    // Get user ID and token from storage service
    const user = storageService.getUser()
    const currentUserId = computed(() => user?.uid || 0)
    const token = computed(() => storageService.getToken() || '')

    // Connect to WebSocket when store is created
    if (currentUserId.value && token.value) {
        websocketService.connect(currentUserId.value, token.value)
    }

    // Message handler for real-time updates
    const handleNewMessage = (message: IMessage) => {
        // Only add the message if it belongs to the current conversation
        if (activeContactId.value !== null &&
            ((message.sender_uid === currentUserId.value && message.receiver_uid === activeContactId.value) ||
                (message.sender_uid === activeContactId.value && message.receiver_uid === currentUserId.value))) {

<<<<<<< HEAD
            try {
                // Process the message to ensure valid date
                const processedMessage = ensureValidDate({ ...message })

                // Add to messages if not already present with a temporary "Decrypting..." message if needed
                const messageExists = messages.value.some(m => m.mid === message.mid)

                if (!messageExists) {
                    if (message.content && message.nonce) {
                        // Store the message with a potentially encrypted content first
                        messages.value = [...messages.value, processedMessage].sort((a, b) => {
                            const timeA = a.timestamp instanceof Date ? a.timestamp.getTime() : new Date(a.timestamp).getTime();
                            const timeB = b.timestamp instanceof Date ? b.timestamp.getTime() : new Date(b.timestamp).getTime();
                            return timeB - timeA;
                        })

                        // Get the other user involved in the conversation (the contact)
                        const otherUserId = message.sender_uid === currentUserId.value
                            ? message.receiver_uid
                            : message.sender_uid;

                        // Get the contact user data for encryption keys
                        apiService.getUserById(otherUserId, token.value).then(contactUser => {
                            const currentUser = storageService.getUser();

                            if (contactUser && currentUser) {
                                // Determine if current user is the sender
                                const isSender = message.sender_uid === currentUserId.value;

                                // Decrypt the message
                                encryptionService.decryptMessage(
                                    contactUser,
                                    currentUser,
                                    {
                                        encryptedContentBase64: processedMessage.content,
                                        nonceBase64: processedMessage.nonce
                                    },
                                    isSender
                                ).then(decryptedContent => {
                                    // Create a new message object with decrypted content to maintain reactivity
                                    const decryptedMessage = {
                                        ...processedMessage,
                                        content: decryptedContent
                                    };

                                    // Replace the old message with the decrypted one
                                    const messageIndex = messages.value.findIndex(m => m.mid === processedMessage.mid);
                                    if (messageIndex !== -1) {
                                        messages.value.splice(messageIndex, 1, decryptedMessage);
                                    }
                                });
                            }
                        });
                    } else {
                        // No encryption needed, just add the message
                        messages.value = [...messages.value, processedMessage].sort((a, b) => {
                            const timeA = a.timestamp instanceof Date ? a.timestamp.getTime() : new Date(a.timestamp).getTime();
                            const timeB = b.timestamp instanceof Date ? b.timestamp.getTime() : new Date(b.timestamp).getTime();
                            return timeB - timeA;
                        })
                    }
=======
            // Process the message to ensure valid date
            const processedMessage = ensureValidDate(message)

            // Add to messages if not already present
            const messageExists = messages.value.some(m => m.mid === message.mid)

            if (!messageExists) {
                messages.value = [...messages.value, processedMessage].sort((a, b) => {
                    const timeA = a.timestamp instanceof Date ? a.timestamp.getTime() : new Date(a.timestamp).getTime();
                    const timeB = b.timestamp instanceof Date ? b.timestamp.getTime() : new Date(b.timestamp).getTime();
                    return timeB - timeA;
                })
>>>>>>> 7fe87c37

                    // Smoothly scroll to show the new message
                    smoothScrollToRecentMessages()
                }
            } catch (err) {
                console.error('Error processing WebSocket message:', err)
            }
        }
    }

    // Register message handler
    websocketService.onNewMessage(handleNewMessage)

    // Ensure websocket is connected when user and token change
    watchEffect(() => {
        if (currentUserId.value && token.value) {
            if (!websocketService.isConnected()) {
                websocketService.connect(currentUserId.value, token.value)
            }
        } else {
            websocketService.disconnect()
        }
    })

    // Clean up on component unmount
    onUnmounted(() => {
        websocketService.removeMessageHandler(handleNewMessage)
    })

    /**
     * Ensure message timestamp is a valid Date object
     */
    function ensureValidDate(message: IMessage): IMessage {
        try {
            // Make a copy of the message to avoid mutation issues
            const processedMessage = { ...message }

            if (processedMessage.timestamp) {
                if (!(processedMessage.timestamp instanceof Date)) {
                    processedMessage.timestamp = new Date(processedMessage.timestamp)
                }

                // Verify it's a valid date
                if (isNaN(processedMessage.timestamp.getTime())) {
                    console.warn('Invalid timestamp detected, using current time', message)
                    processedMessage.timestamp = new Date()
                }
            } else {
                // If no timestamp provided, use current time
                processedMessage.timestamp = new Date()
            }

            return processedMessage
        } catch (err) {
            console.error('Error processing message timestamp:', err)
            return {
                ...message,
                timestamp: new Date()
            }
        }
    }

    /**
     * Position to the most recent messages immediately (for initial load)
     */
    function positionToRecentMessages() {
        setTimeout(() => {
            const messageList = document.querySelector('.message-list-container')
            if (messageList) {
                // Instantly jump to the bottom without animation
                messageList.scrollTop = messageList.scrollHeight
            }
        }, 100)
    }

    /**
     * Smooth scroll to the most recent messages (for new sent messages)
     */
    function smoothScrollToRecentMessages() {
        setTimeout(() => {
            const messageList = document.querySelector('.message-list-container')
            if (messageList) {
                messageList.scrollTo({
                    top: messageList.scrollHeight,
                    behavior: 'smooth'
                })
            }
        }, 100)
    }

    /**
     * Fetch messages between current user and a contact
     */
    async function fetchMessages(contactUserId: number) {
        error.value = undefined
        isLoading.value = true
        messages.value = [] // Clear previous messages
        activeContactId.value = contactUserId // Set active contact

        try {
            const fetchedMessages = await apiService.getMessages(currentUserId.value, contactUserId, token.value)

            // Process all messages to ensure valid dates
            const processedMessages = fetchedMessages.map(ensureValidDate)

            // Sort messages
            messages.value = processedMessages.sort((a, b) => {
                return new Date(b.timestamp).getTime() - new Date(a.timestamp).getTime()
            })

            // Just position to the end without scrolling animation
            positionToRecentMessages()

        } catch (err) {
            error.value = err instanceof Error ? err.message : 'Failed to load messages'
            console.error('Error fetching messages:', err)
        } finally {
            isLoading.value = false
        }
    }

    /**
     * Send a new message to a contact
     */
    async function sendMessage(receiverId: number, content: string) {
        // Clear any previous send errors
        sendError.value = undefined

        try {
            // Send the message through the API service
            const newMessage = await apiService.sendMessage(
                currentUserId.value,
                receiverId,
                content,
                token.value
            )

            // Process the message to ensure valid date
            const processedMessage = ensureValidDate({ ...newMessage })

            // Add the new message to the list and re-sort (with potentially encrypted content)
            messages.value = [...messages.value, processedMessage].sort((a, b) => {
                const timeA = a.timestamp instanceof Date ? a.timestamp.getTime() : new Date(a.timestamp).getTime();
                const timeB = b.timestamp instanceof Date ? b.timestamp.getTime() : new Date(b.timestamp).getTime();
                return timeB - timeA;
            })

            // Decrypt the message if it has content and nonce
            if (processedMessage.content && processedMessage.nonce) {
                // Get the contact user data for encryption keys
                const contactUser = await apiService.getUserById(receiverId, token.value)
                const currentUser = storageService.getUser()

                if (contactUser && currentUser) {
                    try {
                        // Decrypt the message (current user is the sender in this case)
                        const decryptedContent = await encryptionService.decryptMessage(
                            contactUser,
                            currentUser,
                            {
                                encryptedContentBase64: processedMessage.content,
                                nonceBase64: processedMessage.nonce
                            },
                            true // Current user is the sender
                        )

                        // Create new message object with decrypted content to maintain reactivity
                        const decryptedMessage = {
                            ...processedMessage,
                            content: decryptedContent
                        }

                        // Replace the encrypted message with the decrypted one
                        const messageIndex = messages.value.findIndex(m => m.mid === processedMessage.mid)
                        if (messageIndex !== -1) {
                            messages.value.splice(messageIndex, 1, decryptedMessage)
                        }
                    } catch (decryptError) {
                        console.error('Error decrypting sent message:', decryptError)
                    }
                }
            }

            // Smoothly scroll to show the new message
            smoothScrollToRecentMessages()

            return newMessage
        } catch (err) {
            console.error('Error sending message:', err)
            sendError.value = err instanceof Error ? err.message : 'Failed to send message'
            throw err
        }
    }

    async function storeMessagesOnDevice(userId: number): Promise<boolean> {
        const contactsId: Contact[] = await apiService.getContacts(userId, token.value);
        console.log('Storing messages for contacts:', contactsId);

        try {

            for (const contact of contactsId) {
                const contactId = contact.contactUserId;
                console.log(`Fetching messages for contact ${contactId}`);
                const messages = await apiService.getMessages(userId, contactId, token.value);
                
                if (messages && messages.length > 0) {
                    storageService.storeMessages(messages);
                }
            }
            return true;
        }
        catch (error) {
            console.error('Error storing messages:', error);
            sendError.value = error instanceof Error ? error.message : 'Failed to store messages';
            throw error;
        }
    }

    /**
     * Clear all messages and error state
     */
    function clearMessages() {
        messages.value = []
        error.value = undefined
        sendError.value = undefined
        activeContactId.value = null
    }

    /**
     * Clear just the send error
     */
    function clearSendError() {
        sendError.value = undefined
    }

    return {
        messages,
        isLoading,
        error,
        sendError,
        fetchMessages,
        sendMessage,
        clearMessages,
        clearSendError,
        storeMessagesOnDevice,
        currentUserId
    }
})<|MERGE_RESOLUTION|>--- conflicted
+++ resolved
@@ -4,11 +4,8 @@
 import { ApiService, apiService } from '@/services/api.service'
 import { StorageService, storageService } from '@/services/storage.service'
 import { websocketService } from '@/services/websocket.service'
-<<<<<<< HEAD
 import { encryptionService } from '@/services/encryption.service'
-=======
 import type { Contact } from '@/models/contact-model'
->>>>>>> 7fe87c37
 
 export const useMessageStore = defineStore('messages', () => {
     // State
@@ -34,15 +31,14 @@
         if (activeContactId.value !== null &&
             ((message.sender_uid === currentUserId.value && message.receiver_uid === activeContactId.value) ||
                 (message.sender_uid === activeContactId.value && message.receiver_uid === currentUserId.value))) {
-
-<<<<<<< HEAD
+        
+            // Process the message to ensure valid date
+            const processedMessage = ensureValidDate(message)
+
+            // Add to messages if not already present with a temporary "Decrypting..." message if needed
+            const messageExists = messages.value.some(m => m.mid === message.mid)
+            
             try {
-                // Process the message to ensure valid date
-                const processedMessage = ensureValidDate({ ...message })
-
-                // Add to messages if not already present with a temporary "Decrypting..." message if needed
-                const messageExists = messages.value.some(m => m.mid === message.mid)
-
                 if (!messageExists) {
                     if (message.content && message.nonce) {
                         // Store the message with a potentially encrypted content first
@@ -97,20 +93,6 @@
                             return timeB - timeA;
                         })
                     }
-=======
-            // Process the message to ensure valid date
-            const processedMessage = ensureValidDate(message)
-
-            // Add to messages if not already present
-            const messageExists = messages.value.some(m => m.mid === message.mid)
-
-            if (!messageExists) {
-                messages.value = [...messages.value, processedMessage].sort((a, b) => {
-                    const timeA = a.timestamp instanceof Date ? a.timestamp.getTime() : new Date(a.timestamp).getTime();
-                    const timeB = b.timestamp instanceof Date ? b.timestamp.getTime() : new Date(b.timestamp).getTime();
-                    return timeB - timeA;
-                })
->>>>>>> 7fe87c37
 
                     // Smoothly scroll to show the new message
                     smoothScrollToRecentMessages()
